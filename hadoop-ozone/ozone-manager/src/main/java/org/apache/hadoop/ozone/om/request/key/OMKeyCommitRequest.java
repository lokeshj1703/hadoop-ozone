/**
 * Licensed to the Apache Software Foundation (ASF) under one
 * or more contributor license agreements.  See the NOTICE file
 * distributed with this work for additional information
 * regarding copyright ownership.  The ASF licenses this file
 * to you under the Apache License, Version 2.0 (the
 * "License"); you may not use this file except in compliance
 * with the License.  You may obtain a copy of the License at
 * <p>
 * http://www.apache.org/licenses/LICENSE-2.0
 * <p>
 * Unless required by applicable law or agreed to in writing, software
 * distributed under the License is distributed on an "AS IS" BASIS,
 * WITHOUT WARRANTIES OR CONDITIONS OF ANY KIND, either express or implied.
 * See the License for the specific language governing permissions and
 * limitations under the License.
 */

package org.apache.hadoop.ozone.om.request.key;

import java.io.IOException;
import java.util.List;
import java.util.Map;
import java.util.stream.Collectors;

import com.google.common.base.Optional;
import com.google.common.base.Preconditions;
import org.apache.hadoop.conf.Configuration;
import org.apache.hadoop.ozone.OmUtils;
import org.apache.hadoop.ozone.om.ratis.utils.OzoneManagerDoubleBufferHelper;
import org.apache.hadoop.ozone.security.acl.IAccessAuthorizer;
import org.slf4j.Logger;
import org.slf4j.LoggerFactory;

import org.apache.hadoop.ozone.audit.AuditLogger;
import org.apache.hadoop.ozone.audit.OMAction;
import org.apache.hadoop.ozone.om.OMMetadataManager;
import org.apache.hadoop.ozone.om.OMMetrics;
import org.apache.hadoop.ozone.om.OzoneManager;
import org.apache.hadoop.ozone.om.exceptions.OMException;
import org.apache.hadoop.ozone.om.helpers.OmKeyInfo;
import org.apache.hadoop.ozone.om.helpers.OmKeyLocationInfo;
import org.apache.hadoop.ozone.om.response.OMClientResponse;
import org.apache.hadoop.ozone.om.response.key.OMKeyCommitResponse;
import org.apache.hadoop.ozone.protocol.proto.OzoneManagerProtocolProtos;
import org.apache.hadoop.ozone.protocol.proto.OzoneManagerProtocolProtos
    .CommitKeyRequest;
import org.apache.hadoop.ozone.protocol.proto.OzoneManagerProtocolProtos
    .CommitKeyResponse;
import org.apache.hadoop.ozone.protocol.proto.OzoneManagerProtocolProtos
    .KeyArgs;
import org.apache.hadoop.ozone.protocol.proto.OzoneManagerProtocolProtos
    .OMRequest;
import org.apache.hadoop.util.Time;
import org.apache.hadoop.hdds.utils.db.cache.CacheKey;
import org.apache.hadoop.hdds.utils.db.cache.CacheValue;

import static org.apache.hadoop.ozone.om.exceptions.OMException.ResultCodes.KEY_NOT_FOUND;
import static org.apache.hadoop.ozone.om.lock.OzoneManagerLock.Resource.BUCKET_LOCK;

/**
 * Handles CommitKey request.
 */
public class OMKeyCommitRequest extends OMKeyRequest {

  private static final Logger LOG =
      LoggerFactory.getLogger(OMKeyCommitRequest.class);

  public OMKeyCommitRequest(OMRequest omRequest) {
    super(omRequest);
  }

  @Override
  public OMRequest preExecute(OzoneManager ozoneManager) throws IOException {
    CommitKeyRequest commitKeyRequest = getOmRequest().getCommitKeyRequest();
    Preconditions.checkNotNull(commitKeyRequest);

    KeyArgs keyArgs = commitKeyRequest.getKeyArgs();

    KeyArgs.Builder newKeyArgs =
        keyArgs.toBuilder().setModificationTime(Time.now());

    return getOmRequest().toBuilder()
        .setCommitKeyRequest(commitKeyRequest.toBuilder()
            .setKeyArgs(newKeyArgs)).setUserInfo(getUserInfo()).build();

  }

  @Override
  public OMClientResponse validateAndUpdateCache(OzoneManager ozoneManager,
      long transactionLogIndex,
      OzoneManagerDoubleBufferHelper ozoneManagerDoubleBufferHelper) {

    CommitKeyRequest commitKeyRequest = getOmRequest().getCommitKeyRequest();

    KeyArgs commitKeyArgs = commitKeyRequest.getKeyArgs();

    String volumeName = commitKeyArgs.getVolumeName();
    String bucketName = commitKeyArgs.getBucketName();
    String keyName = commitKeyArgs.getKeyName();

    OMMetrics omMetrics = ozoneManager.getMetrics();
    omMetrics.incNumKeyCommits();

    AuditLogger auditLogger = ozoneManager.getAuditLogger();

    Map<String, String> auditMap = buildKeyArgsAuditMap(commitKeyArgs);

    OzoneManagerProtocolProtos.OMResponse.Builder omResponse =
        OzoneManagerProtocolProtos.OMResponse.newBuilder().setCmdType(
            OzoneManagerProtocolProtos.Type.CommitKey).setStatus(
            OzoneManagerProtocolProtos.Status.OK).setSuccess(true);

    IOException exception = null;
    OmKeyInfo omKeyInfo = null;
    OMClientResponse omClientResponse = null;
    boolean bucketLockAcquired = false;

    OMMetadataManager omMetadataManager = ozoneManager.getMetadataManager();
    try {
      // check Acl
      // Native authorizer requires client id as part of keyname to check
      // write ACL on key. Add client id to key name if ozone native
      // authorizer is configured.
      Configuration config = ozoneManager.getConfiguration();
      String keyNameForAclCheck = keyName;
      if (OmUtils.isNativeAuthorizerEnabled(config)) {
        keyNameForAclCheck = keyName + "/" + commitKeyRequest.getClientID();
      }
      checkKeyAcls(ozoneManager, volumeName, bucketName, keyNameForAclCheck,
          IAccessAuthorizer.ACLType.WRITE);

      List<OmKeyLocationInfo> locationInfoList = commitKeyArgs
          .getKeyLocationsList().stream()
          .map(OmKeyLocationInfo::getFromProtobuf)
          .collect(Collectors.toList());

      String dbOzoneKey = omMetadataManager.getOzoneKey(volumeName, bucketName,
          keyName);
      String dbOpenKey = omMetadataManager.getOpenKey(volumeName, bucketName,
          keyName, commitKeyRequest.getClientID());

<<<<<<< HEAD
      bucketLockAcquired = omMetadataManager.getLock().acquireLock(BUCKET_LOCK,
          volumeName, bucketName);
=======
      omMetadataManager.getLock().acquireWriteLock(BUCKET_LOCK, volumeName,
          bucketName);
>>>>>>> 70cf448a

      validateBucketAndVolume(omMetadataManager, volumeName, bucketName);
      omKeyInfo = omMetadataManager.getOpenKeyTable().get(dbOpenKey);
      if (omKeyInfo == null) {
        throw new OMException("Failed to commit key, as " + dbOpenKey +
            "entry is not found in the openKey table", KEY_NOT_FOUND);
      }
      omKeyInfo.setDataSize(commitKeyArgs.getDataSize());

      omKeyInfo.setModificationTime(commitKeyArgs.getModificationTime());

      //update the block length for each block
      omKeyInfo.updateLocationInfoList(locationInfoList);

      // Add to cache of open key table and key table.
      omMetadataManager.getOpenKeyTable().addCacheEntry(
          new CacheKey<>(dbOpenKey),
          new CacheValue<>(Optional.absent(), transactionLogIndex));

      omMetadataManager.getKeyTable().addCacheEntry(
          new CacheKey<>(dbOzoneKey),
          new CacheValue<>(Optional.of(omKeyInfo), transactionLogIndex));

      omResponse.setCommitKeyResponse(CommitKeyResponse.newBuilder().build());
      omClientResponse =
          new OMKeyCommitResponse(omKeyInfo, commitKeyRequest.getClientID(),
              omResponse.build());
    } catch (IOException ex) {
      exception = ex;
      omClientResponse = new OMKeyCommitResponse(null, -1L,
          createErrorOMResponse(omResponse, exception));
    } finally {
      if (omClientResponse != null) {
        omClientResponse.setFlushFuture(
            ozoneManagerDoubleBufferHelper.add(omClientResponse,
                transactionLogIndex));
      }
<<<<<<< HEAD

      if(bucketLockAcquired) {
        omMetadataManager.getLock().releaseLock(BUCKET_LOCK, volumeName,
            bucketName);
      }
=======
      omMetadataManager.getLock().releaseWriteLock(BUCKET_LOCK, volumeName,
          bucketName);
>>>>>>> 70cf448a
    }

    // Performing audit logging outside of the lock.
    auditLog(auditLogger, buildAuditMessage(OMAction.COMMIT_KEY, auditMap,
        exception, getOmRequest().getUserInfo()));

    // return response after releasing lock.
    if (exception == null) {
      omResponse.setCommitKeyResponse(CommitKeyResponse.newBuilder().build());

      // As when we commit the key, then it is visible in ozone, so we should
      // increment here.
      // As key also can have multiple versions, we need to increment keys
      // only if version is 0. Currently we have not complete support of
      // versioning of keys. So, this can be revisited later.

      if (omKeyInfo.getKeyLocationVersions().size() == 1) {
        omMetrics.incNumKeys();
      }
      return omClientResponse;
    } else {
      LOG.error("CommitKey failed for Key: {} in volume/bucket:{}/{}",
          keyName, bucketName, volumeName, exception);
      omMetrics.incNumKeyCommitFails();
      return omClientResponse;
    }

  }
}<|MERGE_RESOLUTION|>--- conflicted
+++ resolved
@@ -140,13 +140,8 @@
       String dbOpenKey = omMetadataManager.getOpenKey(volumeName, bucketName,
           keyName, commitKeyRequest.getClientID());
 
-<<<<<<< HEAD
-      bucketLockAcquired = omMetadataManager.getLock().acquireLock(BUCKET_LOCK,
-          volumeName, bucketName);
-=======
-      omMetadataManager.getLock().acquireWriteLock(BUCKET_LOCK, volumeName,
-          bucketName);
->>>>>>> 70cf448a
+      bucketLockAcquired = omMetadataManager.getLock()
+          .acquireWriteLock(BUCKET_LOCK, volumeName, bucketName);
 
       validateBucketAndVolume(omMetadataManager, volumeName, bucketName);
       omKeyInfo = omMetadataManager.getOpenKeyTable().get(dbOpenKey);
@@ -184,16 +179,11 @@
             ozoneManagerDoubleBufferHelper.add(omClientResponse,
                 transactionLogIndex));
       }
-<<<<<<< HEAD
 
       if(bucketLockAcquired) {
-        omMetadataManager.getLock().releaseLock(BUCKET_LOCK, volumeName,
+        omMetadataManager.getLock().releaseWriteLock(BUCKET_LOCK, volumeName,
             bucketName);
       }
-=======
-      omMetadataManager.getLock().releaseWriteLock(BUCKET_LOCK, volumeName,
-          bucketName);
->>>>>>> 70cf448a
     }
 
     // Performing audit logging outside of the lock.
